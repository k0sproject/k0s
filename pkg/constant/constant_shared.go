--- conflicted
+++ resolved
@@ -80,17 +80,10 @@
 	KonnectivityImageVersion           = "0.0.32-k0s1"
 	PushGatewayImage                   = "quay.io/k0sproject/pushgateway-ttl"
 	PushGatewayImageVersion            = "edge@sha256:7031f6bf6c957e2fdb496161fe3bea0a5bde3de800deeba7b2155187196ecbd9"
-<<<<<<< HEAD
 	MetricsImage                       = "quay.io/k0sproject/metrics-server"
 	MetricsImageVersion                = "v0.6.1-0"
 	KubeProxyImage                     = "quay.io/k0sproject/kube-proxy"
 	KubeProxyImageVersion              = "v1.25.5-0"
-=======
-	MetricsImage                       = "registry.k8s.io/metrics-server/metrics-server"
-	MetricsImageVersion                = "v0.6.1"
-	KubeProxyImage                     = "registry.k8s.io/kube-proxy"
-	KubeProxyImageVersion              = "v1.25.7"
->>>>>>> 7f5c2fd1
 	CoreDNSImage                       = "docker.io/coredns/coredns"
 	CoreDNSImageVersion                = "1.9.4"
 	CalicoImage                        = "docker.io/calico/cni"
