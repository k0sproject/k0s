package util

import (
	"io"
	"os"
	"github.com/Masterminds/sprig"
	"html/template"

	"github.com/Mirantis/mke/pkg/constant"
	"github.com/pkg/errors"
)

// TemplateWriter is a helper to write templated kube manifests
type TemplateWriter struct {
	Name     string
	Template string
	Data     interface{}
	Path     string
}

// Write writes executes the template and writes the results on disk
func (p *TemplateWriter) Write() error {
<<<<<<< HEAD
	podFile, err := os.OpenFile(p.Path, os.O_RDWR|os.O_CREATE|os.O_TRUNC, 0700)
=======
	t, err := template.New(p.Name).Parse(p.Template)
	if err != nil {
		return errors.Wrapf(err, "failed to parse template for %s", p.Name)
	}

	podFile, err := os.OpenFile(p.Path, os.O_RDWR|os.O_CREATE|os.O_TRUNC, constant.CertRootMode)
>>>>>>> cf5d6c59
	if err != nil {
		return errors.Wrapf(err, "failed to open pod file for %s", p.Name)
	}
	return p.WriteToBuffer(podFile)
}


// WriteToBuffer writes executed template tot he given writer
func (p *TemplateWriter) WriteToBuffer(w io.Writer) error {
	t, err := template.New(p.Name).Funcs(sprig.FuncMap()).Parse(p.Template)
	if err != nil {
		return errors.Wrapf(err, "failed to parse template for %s", p.Name)
	}
	err = t.Execute(w, p.Data)
	if err != nil {
		return errors.Wrapf(err, "failed to execute template for %s", p.Name)
	}

	return nil
}<|MERGE_RESOLUTION|>--- conflicted
+++ resolved
@@ -20,16 +20,7 @@
 
 // Write writes executes the template and writes the results on disk
 func (p *TemplateWriter) Write() error {
-<<<<<<< HEAD
-	podFile, err := os.OpenFile(p.Path, os.O_RDWR|os.O_CREATE|os.O_TRUNC, 0700)
-=======
-	t, err := template.New(p.Name).Parse(p.Template)
-	if err != nil {
-		return errors.Wrapf(err, "failed to parse template for %s", p.Name)
-	}
-
 	podFile, err := os.OpenFile(p.Path, os.O_RDWR|os.O_CREATE|os.O_TRUNC, constant.CertRootMode)
->>>>>>> cf5d6c59
 	if err != nil {
 		return errors.Wrapf(err, "failed to open pod file for %s", p.Name)
 	}
