--- conflicted
+++ resolved
@@ -46,15 +46,12 @@
         env:
           EMBEDDED_BINS_BUILDMODE: none
 
-<<<<<<< HEAD
-=======
       - name: Set up Go 1.x
         uses: actions/setup-go@v2
         with:
           go-version: ${{ env.GO_VERSION }}
         id: go
 
->>>>>>> 58680e10
       - name: golangci-lint
         uses: golangci/golangci-lint-action@v2
         with:
