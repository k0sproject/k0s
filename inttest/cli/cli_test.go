/*
Copyright 2021 k0s authors

Licensed under the Apache License, Version 2.0 (the "License");
you may not use this file except in compliance with the License.
You may obtain a copy of the License at

    http://www.apache.org/licenses/LICENSE-2.0

Unless required by applicable law or agreed to in writing, software
distributed under the License is distributed on an "AS IS" BASIS,
WITHOUT WARRANTIES OR CONDITIONS OF ANY KIND, either express or implied.
See the License for the specific language governing permissions and
limitations under the License.
*/
package cli

import (
	"context"
	"encoding/json"
	"testing"
	"time"

	"github.com/k0sproject/k0s/inttest/common"
	"github.com/stretchr/testify/suite"
	v1 "k8s.io/apimachinery/pkg/apis/meta/v1"
)

type CliSuite struct {
	common.FootlooseSuite
}

func (s *CliSuite) TestK0sCliCommandNegative() {
	ssh, err := s.SSH(s.ControllerNode(0))
	s.Require().NoError(err)
	defer ssh.Disconnect()

	// k0s controller command should fail if non existent path to config is passed
	_, err = ssh.ExecWithOutput("k0s controller --config /some/fake/path")
	s.Require().Error(err)

	// k0s install command should fail if non existent path to config is passed
	_, err = ssh.ExecWithOutput("k0s install controller --config /some/fake/path")
	s.Require().Error(err)

	// k0s start should fail if service is not installed
	_, err = ssh.ExecWithOutput("k0s start")
	s.Require().Error(err)

	// k0s stop should fail if service is not installed
	_, err = ssh.ExecWithOutput("k0s stop")
	s.Require().Error(err)
}

func (s *CliSuite) TestK0sCliKubectlAndResetCommand() {
	ssh, err := s.SSH(s.ControllerNode(0))
	s.Require().NoError(err)
	defer ssh.Disconnect()

	s.T().Log("running k0s install command")
	_, err = ssh.ExecWithOutput("k0s install controller --enable-worker")
	s.Require().NoError(err)

	_, err = ssh.ExecWithOutput("k0s start")
	s.Require().NoError(err)

	err = s.WaitForKubeAPI(s.ControllerNode(0))
	s.Require().NoError(err)

	output, err := ssh.ExecWithOutput("k0s kubectl get namespaces -o json")
	s.Require().NoError(err)

	namespaces := &K8sNamespaces{}

	err = json.Unmarshal([]byte(output), namespaces)
	s.NoError(err)

	s.Len(namespaces.Items, 4)
	s.Equal("default", namespaces.Items[0].Metadata.Name)
	s.Equal("kube-node-lease", namespaces.Items[1].Metadata.Name)
	s.Equal("kube-public", namespaces.Items[2].Metadata.Name)
	s.Equal("kube-system", namespaces.Items[3].Metadata.Name)

	kc, err := s.KubeClient(s.ControllerNode(0))
	s.NoError(err)

	err = s.WaitForNodeReady(s.ControllerNode(0), kc)
	s.NoError(err)

	pods, err := kc.CoreV1().Pods("kube-system").List(context.TODO(), v1.ListOptions{
		Limit: 100,
	})
	s.NoError(err)

	podCount := len(pods.Items)

	s.T().Logf("found %d pods in kube-system", podCount)
	s.Greater(podCount, 0, "expecting to see few pods in kube-system namespace")

<<<<<<< HEAD
	_, err = ssh.ExecWithOutput("k0s stop")
=======
	// Stop and actually wait till k0s dies
	_, err = ssh.ExecWithOutput("k0s stop && while pidof k0s containerd; do sleep 0.1s; done")
>>>>>>> 47c17a22
	s.Require().NoError(err)

	s.T().Log("running k0s reset command")
	// k0s reset will always exit with an error on footloose, since it's unable to remove /var/lib/k0s
	// that is an expected behaviour. therefore, we're only checking if the contents of /var/lib/k0s is empty
	_, _ = ssh.ExecWithOutput("k0s reset --debug")

	fileCount, _ := ssh.ExecWithOutput("find /var/lib/k0s -type f | wc -l")
	s.Equal("0", fileCount, "expected to see 0 files under /var/lib/k0s")

	newPodCount, _ := ssh.ExecWithOutput("ps aux | grep '[c]ontainerd-shim-runc-v2' | wc -l")
	s.Equal("0", newPodCount, "expected to see 0 pods after reset command")
}

func TestCliCommandSuite(t *testing.T) {
	s := CliSuite{
		common.FootlooseSuite{
			ControllerCount: 1,
		},
	}
	suite.Run(t, &s)
}

type K8sNamespaces struct {
	APIVersion string `json:"apiVersion"`
	Items      []struct {
		APIVersion string `json:"apiVersion"`
		Kind       string `json:"kind"`
		Metadata   struct {
			CreationTimestamp time.Time `json:"creationTimestamp"`
			Labels            struct {
				KubernetesIoMetadataName string `json:"kubernetes.io/metadata.name"`
			} `json:"labels"`
			ManagedFields []struct {
				APIVersion string `json:"apiVersion"`
				FieldsType string `json:"fieldsType"`
				FieldsV1   struct {
					FMetadata struct {
						FLabels struct {
							FKubernetesIoMetadataName struct {
							} `json:"f:kubernetes.io/metadata.name"`
						} `json:"f:labels"`
					} `json:"f:metadata"`
				} `json:"fieldsV1"`
				Manager   string    `json:"manager"`
				Operation string    `json:"operation"`
				Time      time.Time `json:"time"`
			} `json:"managedFields"`
			Name            string `json:"name"`
			ResourceVersion string `json:"resourceVersion"`
			UID             string `json:"uid"`
		} `json:"metadata"`
		Spec struct {
			Finalizers []string `json:"finalizers"`
		} `json:"spec"`
		Status struct {
			Phase string `json:"phase"`
		} `json:"status"`
	} `json:"items"`
	Kind     string `json:"kind"`
	Metadata struct {
		ResourceVersion string `json:"resourceVersion"`
		SelfLink        string `json:"selfLink"`
	} `json:"metadata"`
}<|MERGE_RESOLUTION|>--- conflicted
+++ resolved
@@ -97,12 +97,8 @@
 	s.T().Logf("found %d pods in kube-system", podCount)
 	s.Greater(podCount, 0, "expecting to see few pods in kube-system namespace")
 
-<<<<<<< HEAD
-	_, err = ssh.ExecWithOutput("k0s stop")
-=======
 	// Stop and actually wait till k0s dies
 	_, err = ssh.ExecWithOutput("k0s stop && while pidof k0s containerd; do sleep 0.1s; done")
->>>>>>> 47c17a22
 	s.Require().NoError(err)
 
 	s.T().Log("running k0s reset command")
