package cmd

import (
	"fmt"
	"github.com/Mirantis/mke/pkg/performance"
	"os"
	"os/signal"
	"path"
	"strings"
	"syscall"
	"time"

	"github.com/Mirantis/mke/pkg/applier"
	"github.com/Mirantis/mke/pkg/certificate"
	"github.com/Mirantis/mke/pkg/component"
	"github.com/Mirantis/mke/pkg/component/server"
	"github.com/Mirantis/mke/pkg/component/worker"
	"github.com/Mirantis/mke/pkg/constant"
	"github.com/Mirantis/mke/pkg/util"
	"github.com/avast/retry-go"
	"github.com/pkg/errors"
	"github.com/sirupsen/logrus"
	"github.com/urfave/cli/v2"

	"github.com/Mirantis/mke/pkg/apis/v1beta1"
	config "github.com/Mirantis/mke/pkg/apis/v1beta1"
)

// ServerCommand ...
func ServerCommand() *cli.Command {
	return &cli.Command{
		Name:   "server",
		Usage:  "Run server",
		Action: startServer,
		Flags: []cli.Flag{
			&cli.StringFlag{
				Name:  "config",
				Value: "mke.yaml",
			},
			&cli.BoolFlag{
				Name:  "enable-worker",
				Value: false,
			},
			&cli.StringFlag{
				Name:  "profile",
				Value: "default",
				Usage: "worker profile to use on the node",
			},
		},
		ArgsUsage: "[join-token]",
	}
}

func configFromCmdFlag(ctx *cli.Context) (*config.ClusterConfig, error) {
	clusterConfig := ConfigFromYaml(ctx)

	errors := clusterConfig.Validate()
	if len(errors) > 0 {
		messages := make([]string, len(errors))
		for _, e := range errors {
			messages = append(messages, e.Error())
		}
		return nil, fmt.Errorf("config yaml does not pass validation, following errors found:%s", strings.Join(messages, "\n"))
	}

	return clusterConfig, nil
}

func startServer(ctx *cli.Context) error {
	perfTimer := performance.NewTimer("server-start").Buffer().Start()
	clusterConfig, err := configFromCmdFlag(ctx)
	if err != nil {
		return err
	}
	componentManager := component.NewManager()
	certificateManager := certificate.Manager{}

	var join = false
	var joinClient *v1beta1.JoinClient
	token := ctx.Args().First()
	if token != "" {
		perfTimer.Checkpoint("token-join-start")
		join = true
		joinClient, err = v1beta1.JoinClientFromToken(token)
		if err != nil {
			return errors.Wrapf(err, "failed to create join client")
		}
		caSyncer := &server.CASyncer{
			JoinClient: joinClient,
		}

		err = caSyncer.Init()
		if err != nil {
			return err
		}
		err = caSyncer.Run()
		perfTimer.Checkpoint("token-join-completed")
		if err != nil {
			logrus.Warnf("something failed in CA sync: %s", err.Error())
		}
	}

	logrus.Infof("using public address: %s", clusterConfig.Spec.API.Address)
	logrus.Infof("using sans: %s", clusterConfig.Spec.API.SANs)
	dnsAddress, err := clusterConfig.Spec.Network.DNSAddress()
	if err != nil {
		return err
	}
	logrus.Infof("DNS address: %s", dnsAddress)

	switch clusterConfig.Spec.Storage.Type {
	case v1beta1.KineStorageType, "":
		componentManager.Add(&server.Kine{
			Config: clusterConfig.Spec.Storage.Kine,
		})
	case v1beta1.EtcdStorageType:
		componentManager.Add(&server.Etcd{
			Config:      clusterConfig.Spec.Storage.Etcd,
			Join:        join,
			CertManager: certificateManager,
			JoinClient:  joinClient,
		})
	default:
		return errors.New(fmt.Sprintf("Invalid storage type: %s", clusterConfig.Spec.Storage.Type))
	}
	logrus.Infof("Using storage backend %s", clusterConfig.Spec.Storage.Type)

	componentManager.Add(&server.APIServer{
		ClusterConfig: clusterConfig,
	})
	componentManager.Add(&server.Konnectivity{
		ClusterConfig: clusterConfig,
	})
	componentManager.Add(&server.Scheduler{
		ClusterConfig: clusterConfig,
	})
	componentManager.Add(&server.ControllerManager{
		ClusterConfig: clusterConfig,
	})
	componentManager.Add(&applier.Manager{})
	componentManager.Add(&server.MkeControlAPI{
		ConfigPath: ctx.String("config"),
	})

	perfTimer.Checkpoint("starting-component-init")
	// init components
	if err := componentManager.Init(); err != nil {
		return err
	}
	perfTimer.Checkpoint("finished-component-init")

	certs := server.Certificates{
		ClusterSpec: clusterConfig.Spec,
		CertManager: certificateManager,
	}

	perfTimer.Checkpoint("starting-cert-run")
	if err := certs.Run(); err != nil {
		return err
	}
	perfTimer.Checkpoint("finished-cert-run")

	// Set up signal handling. Use buffered channel so we dont miss
	// signals during startup
	c := make(chan os.Signal, 1)
	signal.Notify(c, os.Interrupt, syscall.SIGINT, syscall.SIGTERM)

	perfTimer.Checkpoint("starting-components")
	// Start components
	err = componentManager.Start()
	perfTimer.Checkpoint("finished-starting-components")
	if err != nil {
		logrus.Errorf("failed to start server components: %s", err)
		c <- syscall.SIGTERM
	}

	perfTimer.Checkpoint("starting-reconcilers")
	// in-cluster component reconcilers
	reconcilers := createClusterReconcilers(clusterConfig.Spec)
	if err == nil {
		// Start all reconcilers
		for _, reconciler := range reconcilers {
			reconciler.Run()
		}
	}
	perfTimer.Checkpoint("started-reconcilers")

	if err == nil && ctx.Bool("enable-worker") {
<<<<<<< HEAD
		err = enableServerWorker(clusterConfig, componentManager, ctx.String("profile"))
=======
		perfTimer.Checkpoint("starting-worker")
		err = enableServerWorker(clusterConfig, componentManager)
>>>>>>> cf5d6c59
		if err != nil {
			logrus.Errorf("failed to start worker components: %s", err)
			componentManager.Stop()
			return err
		}
		perfTimer.Checkpoint("started-worker")
	}

	perfTimer.Output()

	// Wait for mke process termination
	<-c
	logrus.Info("Shutting down mke server")

	// Stop all reconcilers first
	for _, reconciler := range reconcilers {
		reconciler.Stop()
	}

	// Stop components
	componentManager.Stop()

	return nil
}

func createClusterReconcilers(clusterSpec *config.ClusterSpec) map[string]component.Component {
	reconcilers := make(map[string]component.Component)

	defaultPSP, err := server.NewDefaultPSP(clusterSpec)
	if err != nil {
		logrus.Warnf("failed to initialize default PSP reconciler: %s", err.Error())
	} else {
		reconcilers["default-psp"] = defaultPSP
	}

	proxy, err := server.NewKubeProxy(clusterSpec)
	if err != nil {
		logrus.Warnf("failed to initialize kube-proxy reconciler: %s", err.Error())
	} else {
		reconcilers["kube-proxy"] = proxy
	}

	coreDNS, err := server.NewCoreDNS(clusterSpec)
	if err != nil {
		logrus.Warnf("failed to initialize CoreDNS reconciler: %s", err.Error())
	} else {
		reconcilers["coredns"] = coreDNS
	}

	if clusterSpec.Network.Provider == "calico" {
		calico, err := server.NewCalico(clusterSpec)
		if err != nil {
			logrus.Warnf("failed to initialize calico reconciler: %s", err.Error())
		} else {
			reconcilers["calico"] = calico
		}
	} else {
		logrus.Warnf("network provider set to custom, mke will not manage it")
	}

	metricServer, err := server.NewMetricServer(clusterSpec)
	if err != nil {
		logrus.Warnf("failed to initialize metric server reconciler: %s", err.Error())
	} else {
		reconcilers["metricServer"] = metricServer
	}

	kubeletConfig, err := server.NewKubeletConfig(clusterSpec)
	if err != nil {
		logrus.Warnf("failed to initialize kubelet config reconciler: %s", err.Error())
	} else {
		reconcilers["kubeletConfig"] = kubeletConfig
	}

	systemRBAC, err := server.NewSystemRBAC(clusterSpec)
	if err != nil {
		logrus.Warnf("failed to initialize system RBAC reconciler: %s", err.Error())
	} else {
		reconcilers["systemRBAC"] = systemRBAC
	}

	return reconcilers
}

func enableServerWorker(clusterConfig *config.ClusterConfig, componentManager *component.Manager, profile string) error {
	if !util.FileExists(path.Join(constant.DataDir, "kubelet.conf")) {
		// wait for server to start up
		err := retry.Do(func() error {
			if !util.FileExists(constant.AdminKubeconfigConfigPath) {
				return fmt.Errorf("file does not exist: %s", constant.AdminKubeconfigConfigPath)
			}
			return nil
		})
		if err != nil {
			return err
		}

		var bootstrapConfig string
		err = retry.Do(func() error {
			config, err := createKubeletBootstrapConfig(clusterConfig, "worker", time.Minute)
			if err != nil {
				return err
			}
			bootstrapConfig = config

			return nil
		})

		if err != nil {
			return err
		}
		if err := handleKubeletBootstrapToken(bootstrapConfig); err != nil {
			return err
		}
	}
	worker.KernelSetup()

	kubeletConfigClient, err := loadKubeletConfigClient()
	if err != nil {
		return err
	}

	containerd := &worker.ContainerD{}
	kubelet := &worker.Kubelet{
		KubeletConfigClient: kubeletConfigClient,
		Profile:             profile,
	}
	containerd.Init()
	kubelet.Init()
	containerd.Run()
	kubelet.Run()

	componentManager.Add(containerd)
	componentManager.Add(kubelet)

	return nil
}<|MERGE_RESOLUTION|>--- conflicted
+++ resolved
@@ -186,12 +186,8 @@
 	perfTimer.Checkpoint("started-reconcilers")
 
 	if err == nil && ctx.Bool("enable-worker") {
-<<<<<<< HEAD
+		perfTimer.Checkpoint("starting-worker")
 		err = enableServerWorker(clusterConfig, componentManager, ctx.String("profile"))
-=======
-		perfTimer.Checkpoint("starting-worker")
-		err = enableServerWorker(clusterConfig, componentManager)
->>>>>>> cf5d6c59
 		if err != nil {
 			logrus.Errorf("failed to start worker components: %s", err)
 			componentManager.Stop()
